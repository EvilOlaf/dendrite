--- conflicted
+++ resolved
@@ -89,20 +89,16 @@
 		logrus.Fatalln("Failed to connect to the database:", err.Error())
 	}
 
-<<<<<<< HEAD
+	accType := api.AccountTypeUser
+	if *isAdmin {
+		accType = api.AccountTypeAdmin
+	}
 	policyVersion := ""
 	if cfg.Global.UserConsentOptions.Enabled {
 		policyVersion = cfg.Global.UserConsentOptions.Version
 	}
 
-	_, err = accountDB.CreateAccount(context.Background(), *username, pass, "", policyVersion)
-=======
-	accType := api.AccountTypeUser
-	if *isAdmin {
-		accType = api.AccountTypeAdmin
-	}
-	_, err = accountDB.CreateAccount(context.Background(), *username, pass, "", accType)
->>>>>>> 002429c9
+	_, err = accountDB.CreateAccount(context.Background(), *username, pass, "", policyVersion, accType)
 	if err != nil {
 		logrus.Fatalln("Failed to create the account:", err.Error())
 	}
