--- conflicted
+++ resolved
@@ -21,11 +21,7 @@
 	"net/http"
 	"time"
 
-<<<<<<< HEAD
 	"github.com/matrix-org/dendrite/roomserver/version"
-	userdb "github.com/matrix-org/dendrite/userapi/storage"
-=======
->>>>>>> 08d995d8
 	"github.com/matrix-org/gomatrix"
 	"github.com/matrix-org/gomatrixserverlib"
 	"github.com/matrix-org/gomatrixserverlib/tokens"
@@ -88,7 +84,7 @@
 	if resErr != nil {
 		return *resErr
 	}
-	res, _ := sendServerNotice(ctx, r, rsAPI, cfgNotices, cfgClient, senderDevice, accountsDB, asAPI, userAPI, txnID, device, txnCache)
+	res, _ := sendServerNotice(ctx, r, rsAPI, cfgNotices, cfgClient, senderDevice, asAPI, userAPI, txnID, device, txnCache)
 	return res
 }
 
@@ -99,7 +95,6 @@
 	cfgNotices *config.ServerNotices,
 	cfgClient *config.ClientAPI,
 	senderDevice *userapi.Device,
-	accountsDB userdb.Database,
 	asAPI appserviceAPI.AppServiceQueryAPI,
 	userAPI userapi.UserInternalAPI,
 	txnID *string,
@@ -185,21 +180,14 @@
 		}
 
 	} else {
-<<<<<<< HEAD
 		res := &api.QueryMembershipForUserResponse{}
 		err := rsAPI.QueryMembershipForUser(ctx, &api.QueryMembershipForUserRequest{UserID: serverNoticeRequest.UserID, RoomID: roomID}, res)
-=======
-		// we've found a room in common, check the membership
-		roomID = commonRooms[0]
-		// re-invite the user
-		res, err := sendInvite(ctx, userAPI, senderDevice, roomID, r.UserID, "Server notice room", cfgClient, rsAPI, asAPI, time.Now())
->>>>>>> 08d995d8
 		if err != nil {
 			return util.ErrorResponse(err), nil
 		}
 		// re-invite the user
 		if res.Membership != gomatrixserverlib.Join {
-			res, err := sendInvite(ctx, accountsDB, senderDevice, roomID, serverNoticeRequest.UserID, "Server notice room", cfgClient, rsAPI, asAPI, time.Now())
+			res, err := sendInvite(ctx, userAPI, senderDevice, roomID, serverNoticeRequest.UserID, "Server notice room", cfgClient, rsAPI, asAPI, time.Now())
 			if err != nil {
 				return res, nil
 			}
